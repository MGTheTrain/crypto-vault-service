graph TD;

%% Actors (Users)
Admin["Administrator"]
Owner["Owner"]
Grantee["Grantee"]

%% Use Cases Grouped by Domain
subgraph Blob_Management ["Blob Management"]
    UC1["Manage All Blobs"]
    UC2["Upload Own Blobs"]
    UC3["Delete Own Blobs"]
    UC4["Download Blob with Permission"]
    UC5["View Blob with Permission"]
end

subgraph Key_Management ["Key Management"]
    UC6["Manage Cryptographic Keys"]
    UC7["Manage Own Cryptographic Keys"]
end

subgraph Metadata_Management ["Metadata Management"]
    UC8["Manage Metadata"]
    UC9["Manage Own Metadata"]
    UC10["View public Metadata"]
end

subgraph Key_Operations ["Key Operations"]
    UC11["Encrypt Own Blobs"]
    UC12["Decrypt Own Blobs"]
    UC13["Hash Own Blobs"]
    UC14["Verify Blob Signature"]
end

subgraph Permission_Management ["Permission Management"]
    UC15["Grant Download Permission"]
    UC16["Grant View Permission"]
end

%% Actor -> Use Cases
Admin --> UC1
Admin --> UC6
Admin --> UC7

Owner --> UC2
Owner --> UC3
Owner --> UC4
Owner --> UC8
Owner --> UC9
Owner --> UC10
Owner --> UC11
Owner --> UC12
Owner --> UC13
Owner --> UC14
<<<<<<< HEAD
=======
Owner --> UC15
Owner --> UC16
>>>>>>> 9c13cc41

Grantee --> UC4
Grantee --> UC5
Grantee --> UC12

%% Class definitions for actors
classDef actor fill:#ADD8E6,stroke:#333,stroke-width:2px;
class Admin,Owner,Grantee actor;

%% Class definitions for domains
class Blob_Management fill:#FFD700,stroke:#333,stroke-width:2px;
class Key_Management fill:#90EE90,stroke:#333,stroke-width:2px;
class Key_Operations fill:#98FB98,stroke:#333,stroke-width:2px;
class Permission_Management fill:#FF6347,stroke:#333,stroke-width:2px;
<|MERGE_RESOLUTION|>--- conflicted
+++ resolved
@@ -1,73 +1,70 @@
-graph TD;
-
-%% Actors (Users)
-Admin["Administrator"]
-Owner["Owner"]
-Grantee["Grantee"]
-
-%% Use Cases Grouped by Domain
-subgraph Blob_Management ["Blob Management"]
-    UC1["Manage All Blobs"]
-    UC2["Upload Own Blobs"]
-    UC3["Delete Own Blobs"]
-    UC4["Download Blob with Permission"]
-    UC5["View Blob with Permission"]
-end
-
-subgraph Key_Management ["Key Management"]
-    UC6["Manage Cryptographic Keys"]
-    UC7["Manage Own Cryptographic Keys"]
-end
-
-subgraph Metadata_Management ["Metadata Management"]
-    UC8["Manage Metadata"]
-    UC9["Manage Own Metadata"]
-    UC10["View public Metadata"]
-end
-
-subgraph Key_Operations ["Key Operations"]
-    UC11["Encrypt Own Blobs"]
-    UC12["Decrypt Own Blobs"]
-    UC13["Hash Own Blobs"]
-    UC14["Verify Blob Signature"]
-end
-
-subgraph Permission_Management ["Permission Management"]
-    UC15["Grant Download Permission"]
-    UC16["Grant View Permission"]
-end
-
-%% Actor -> Use Cases
-Admin --> UC1
-Admin --> UC6
-Admin --> UC7
-
-Owner --> UC2
-Owner --> UC3
-Owner --> UC4
-Owner --> UC8
-Owner --> UC9
-Owner --> UC10
-Owner --> UC11
-Owner --> UC12
-Owner --> UC13
-Owner --> UC14
-<<<<<<< HEAD
-=======
-Owner --> UC15
-Owner --> UC16
->>>>>>> 9c13cc41
-
-Grantee --> UC4
-Grantee --> UC5
-Grantee --> UC12
-
-%% Class definitions for actors
-classDef actor fill:#ADD8E6,stroke:#333,stroke-width:2px;
-class Admin,Owner,Grantee actor;
-
-%% Class definitions for domains
-class Blob_Management fill:#FFD700,stroke:#333,stroke-width:2px;
-class Key_Management fill:#90EE90,stroke:#333,stroke-width:2px;
-class Key_Operations fill:#98FB98,stroke:#333,stroke-width:2px;
-class Permission_Management fill:#FF6347,stroke:#333,stroke-width:2px;
+graph TD;
+
+%% Actors (Users)
+Admin["Administrator"]
+Owner["Owner"]
+Grantee["Grantee"]
+
+%% Use Cases Grouped by Domain
+subgraph Blob_Management ["Blob Management"]
+    UC1["Manage All Blobs"]
+    UC2["Upload Own Blobs"]
+    UC3["Delete Own Blobs"]
+    UC4["Download Blob with Permission"]
+    UC5["View Blob with Permission"]
+end
+
+subgraph Key_Management ["Key Management"]
+    UC6["Manage Cryptographic Keys"]
+    UC7["Manage Own Cryptographic Keys"]
+end
+
+subgraph Metadata_Management ["Metadata Management"]
+    UC8["Manage Metadata"]
+    UC9["Manage Own Metadata"]
+    UC10["View public Metadata"]
+end
+
+subgraph Key_Operations ["Key Operations"]
+    UC11["Encrypt Own Blobs"]
+    UC12["Decrypt Own Blobs"]
+    UC13["Hash Own Blobs"]
+    UC14["Verify Blob Signature"]
+end
+
+subgraph Permission_Management ["Permission Management"]
+    UC15["Grant Download Permission"]
+    UC16["Grant View Permission"]
+end
+
+%% Actor -> Use Cases
+Admin --> UC1
+Admin --> UC6
+Admin --> UC7
+
+Owner --> UC2
+Owner --> UC3
+Owner --> UC4
+Owner --> UC8
+Owner --> UC9
+Owner --> UC10
+Owner --> UC11
+Owner --> UC12
+Owner --> UC13
+Owner --> UC14
+Owner --> UC15
+Owner --> UC16
+
+Grantee --> UC4
+Grantee --> UC5
+Grantee --> UC12
+
+%% Class definitions for actors
+classDef actor fill:#ADD8E6,stroke:#333,stroke-width:2px;
+class Admin,Owner,Grantee actor;
+
+%% Class definitions for domains
+class Blob_Management fill:#FFD700,stroke:#333,stroke-width:2px;
+class Key_Management fill:#90EE90,stroke:#333,stroke-width:2px;
+class Key_Operations fill:#98FB98,stroke:#333,stroke-width:2px;
+class Permission_Management fill:#FF6347,stroke:#333,stroke-width:2px;